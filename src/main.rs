use crate::cfg::{BasicBlock, CFG};
use crate::parser::ast::{ASTNode, EqNode, IType, ITypeInst, Imm, RType, RTypeInst};
use crate::parser::lexer::Lexer;
use crate::parser::parser::Parser;
use crate::parser::register::Register;
use crate::parser::token::{SymbolData, Token, WithToken};
use crate::passes::PassManager;
use std::rc::Rc;
use std::str::FromStr;
use crate::parser::token::ToDisplayForVecToken;

mod cfg;
mod parser;
mod passes;

// to make prototyping easier, use the macro to create AST nodes
// example macro usage rtype!(Add X0 X1 X2)
macro_rules! rtype {
    ($inst:ident $rd:ident $rs1:ident $rs2:ident) => {
        ASTNode::new_rtype(
            WithToken::blank(RTypeInst::$inst),
            WithToken::blank(Register::$rd),
            WithToken::blank(Register::$rs1),
            WithToken::blank(Register::$rs2),
        )
    };
}

macro_rules! itype {
    ($inst:ident $rd:ident $rs1:ident $imm:expr) => {
        ASTNode::new_itype(
            WithToken::blank(ITypeInst::$inst),
            WithToken::blank(Register::$rd),
            WithToken::blank(Register::$rs1),
            WithToken::blank(Imm($imm)),
        )
    };
}

/* This project will start with RV32I exclusively.
 *
 */

fn main() {
    // Rust uses UTF8 under the hood, but we are going to
    // have a guarantee that only ASCII strings work to
    // simplify some of the logic
    //
    // TODO add check for ASCII strings
    // TODO use rust cli library

    // read argument from command line as filename
    let filename = std::env::args().nth(1).expect("No filename provided");
    let file = std::fs::read_to_string(filename).expect("Unable to read file");

    // create a new lexer and tokenize the file
    let tokens = Lexer::tokenize(file.as_str());
    println!("{}", tokens.to_display());

    /*
    let cfg = CFG::from_str(file.as_str()).expect("Unable to parse file");
    println!("{:#?}", cfg);
    let res = PassManager::new().run(cfg);

    if res.is_err() {
        println!("Errors found:");
        for err in res.err().unwrap().errors {
            println!("{}({}): {}", err, err.range(), err.long_description());
        }
    } else {
        println!("No errors found");
    }
    */
}

#[cfg(test)]
mod tests {

    use super::*;

    // A trait on strings to clean up some code for lexing

    // TODO add extensive support into lexer.
    // This implementation is very basic, just to begin testing files

    #[test]
    fn lex_symbols() {
        let input = "   :: , ";
        let tokens = Lexer::tokenize(input);
        assert_eq!(tokens, vec![Token::Colon, Token::Colon, Token::Comma]);
        assert_ne!(tokens, vec![Token::Colon, Token::Comma, Token::Comma]);
    }

    #[test]
    fn lex_label() {
        let tokens = Lexer::tokenize("My_Label:");
        assert_eq!(tokens, vec![Token::Label("My_Label".to_owned())]);
    }

    #[test]
    fn lex_instruction() {
        let tokens = Lexer::tokenize("add s0, s0, s2");
        assert_eq!(
            tokens,
            vec![
                Token::Symbol(SymbolData("add".to_owned())),
                Token::Symbol(SymbolData("s0".to_owned())),
                Token::Symbol(SymbolData("s0".to_owned())),
                Token::Symbol(SymbolData("s2".to_owned())),
            ]
        );
    }

    #[test]
    fn lex_ints() {
        let tokens = Lexer::tokenize("0x1234,    0b1010, 1234  -222");
        assert_eq!(
            tokens,
            vec![
                Token::Symbol(SymbolData("0x1234".to_owned())),
                Token::Symbol(SymbolData("0b1010".to_owned())),
                Token::Symbol(SymbolData("1234".to_owned())),
                Token::Symbol(SymbolData("-222".to_owned())),
            ]
        );
    }

    #[test]
    fn lex_long() {
        let tokens = Lexer::tokenize(
            "add x2,x2,x3 \nBLCOK:\n\n\nsub a0 a0 a1\nmy_block: add s0, s0, s2\nadd s0, s0, s2",
        );
        assert_eq!(
            tokens,
            vec![
                Token::Symbol("add".into()),
                Token::Symbol("x2".into()),
                Token::Symbol("x2".into()),
                Token::Symbol("x3".into()),
                Token::Label("BLCOK".to_owned()),
                Token::Symbol("sub".into()),
                Token::Symbol("a0".into()),
                Token::Symbol("a0".into()),
                Token::Symbol("a1".into()),
                Token::Label("my_block".to_owned()),
                Token::Symbol("add".into()),
                Token::Symbol("s0".into()),
                Token::Symbol("s0".into()),
                Token::Symbol("s2".into()),
                Token::Symbol("add".into()),
                Token::Symbol("s0".into()),
                Token::Symbol("s0".into()),
                Token::Symbol("s2".into()),
            ]
        );
    }

    #[test]
    fn parse_int_from_symbol() {
        assert_eq!(
            TryInto::<Imm>::try_into(SymbolData("1234".to_owned())).unwrap(),
            Imm(1234)
        );
        assert_eq!(
            TryInto::<Imm>::try_into(SymbolData("-222".to_owned())).unwrap(),
            Imm(-222)
        );
        assert_eq!(
            TryInto::<Imm>::try_into(SymbolData("0x1234".to_owned())).unwrap(),
            Imm(4660)
        );
        assert_eq!(
            TryInto::<Imm>::try_into(SymbolData("0b1010".to_owned())).unwrap(),
            Imm(10)
        );
    }

    #[test]
    fn parse_int_instruction() {
        let parser = Parser::new(
            "addi s0, s0, 0x1234\naddi s0, s0, 0b1010\naddi s0, s0, 1234\naddi s0, s0, -222",
        );
        let ast = parser.collect::<Vec<ASTNode>>();

        assert!(vec![
            itype!(Addi X8 X8 4660),
            itype!(Addi X8 X8 10),
            itype!(Addi X8 X8 1234),
            itype!(Addi X8 X8 -222),
        ]
        .node_eq(&ast));
    }

    #[test]
    fn parse_instruction() {
        let parser = Parser::new("add s0, s0, s2");
        let ast = parser.collect::<Vec<ASTNode>>();
        assert!(vec![rtype!(Add X8 X8 X18)].node_eq(&ast));
    }

    #[test]
    fn linear_block() {
        let parser = Parser::new("my_block: add s0, s0, s2\nadd s0, s0, s2\naddi, s1, s1, 0x1");
        let ast = parser.collect::<Vec<ASTNode>>();
        let blocks = CFG::new(ast).expect("unable to create cfg");
        assert!(vec![BasicBlock::from_nodes(vec![
            rtype!(Add X8 X8 X18),
            rtype!(Add X8 X8 X18),
            itype!(Addi X9 X9 1),
        ])]
        .node_eq(&blocks.blocks));
    }

    #[test]
    fn multiple_blocks() {
        let parser = Parser::new(
            "add x2,x2,x3 \nBLCOK:\n\n\nsub a0 a0 a1\nmy_block: add s0, s0, s2\nadd s0, s0, s2\naddi, s1, s1, 0x1",
        );
        let ast = parser.collect::<Vec<ASTNode>>();
        let blocks = CFG::new(ast).expect("unable to create cfg");
        assert!(vec![
            BasicBlock::from_nodes(vec![rtype!(Add X2 X2 X3),]),
            BasicBlock::from_nodes(vec![rtype!(Sub X10 X10 X11),]),
            BasicBlock::from_nodes(vec![
                rtype!(Add X8 X8 X18),
                rtype!(Add X8 X8 X18),
                itype!(Addi X9 X9 1),
            ])
        ]
        .node_eq(&blocks.blocks));
    }

    #[test]
    fn block_labels() {
        let blocks = CFG::from_str(
            "add x2,x2,x3 \nBLCOK:\n\n\nsub a0 a0 a1\nmy_block: add s0, s0, s2\nadd s0, s0, s2",
        )
        .expect("unable to create cfg");
        assert_eq!(blocks.labels.len(), 2);
        assert_eq!(
            blocks.labels.get("BLCOK").unwrap(),
            blocks.blocks.get(1).unwrap()
        );
        assert_eq!(
            blocks.labels.get("my_block").unwrap(),
            blocks.blocks.get(2).unwrap()
        );
    }

    #[test]
    fn duplicate_labels() {
        CFG::from_str("my_block: add s0, s0, s2\nmy_block: add s0, s0, s2")
            .expect_err("duplicate labels should fail");
    }
<<<<<<< HEAD

    #[test]
    fn block_labels_with_spaces() {
        let blocks = CFG::from_str(
            "add x2,x2,x3 \nBLCOK:\n\n\nsub a0 a0 a1\nmy_block: add s0, s0, s2\nadd s0, s0, s2",
        )
        .expect("unable to create cfg");
        assert_eq!(blocks.labels.len(), 2);
        assert_eq!(
            blocks.labels.get("BLCOK").unwrap(),
            blocks.blocks.get(1).unwrap()
        );
        assert_eq!(
            blocks.labels.get("my_block").unwrap(),
            blocks.blocks.get(2).unwrap()
        );
    }

    #[test]
    fn lex_comments() {
        let lexer = Lexer::tokenize(
            "add x2,x2,x3 # hello, world!@#DKSAOKLJu3iou12o\nBLCOK:\n\n\nsub a0 a0 a1\nmy_block: add s0, s0, s2\nadd s0, s0, s2",
        );

        assert_eq!(
            lexer,
            vec![
                Token::Symbol("add".into()),
                Token::Symbol("x2".into()),
                Token::Symbol("x2".into()),
                Token::Symbol("x3".into()),
                Token::Label("BLCOK".to_string()),
                Token::Symbol("sub".into()),
                Token::Symbol("a0".into()),
                Token::Symbol("a0".into()),
                Token::Symbol("a1".into()),
                Token::Label("my_block".to_string()),
                Token::Symbol("add".into()),
                Token::Symbol("s0".into()),
                Token::Symbol("s0".into()),
                Token::Symbol("s2".into()),
                Token::Symbol("add".into()),
                Token::Symbol("s0".into()),
                Token::Symbol("s0".into()),
                Token::Symbol("s2".into()),
            ]
        );
    }

=======
>>>>>>> e7a0b2e3
    #[test]
    fn basic_imm() {
        let blocks =
            CFG::from_str("\nhello_world:\n    addi x0, x2 12").expect("unable to create cfg");
        assert!(vec![BasicBlock::from_nodes(vec![itype!(Addi X0 X2 12),])].node_eq(&blocks.blocks));

        PassManager::new().run(blocks).unwrap_err();
    }

    #[test]
    fn pass_with_comments() {
        let blocks = CFG::from_str("\nhello_world:\n    addi x1, x2 12 # yolo\nadd x1, x2 x3")
            .expect("unable to create cfg");
        assert!(vec![BasicBlock::from_nodes(vec![
            itype!(Addi X1 X2 12),
            rtype!(Add X1 X2 X3),
        ])]
        .node_eq(&blocks.blocks));
        PassManager::new().run(blocks).unwrap();
    }
}<|MERGE_RESOLUTION|>--- conflicted
+++ resolved
@@ -252,7 +252,6 @@
         CFG::from_str("my_block: add s0, s0, s2\nmy_block: add s0, s0, s2")
             .expect_err("duplicate labels should fail");
     }
-<<<<<<< HEAD
 
     #[test]
     fn block_labels_with_spaces() {
@@ -302,8 +301,6 @@
         );
     }
 
-=======
->>>>>>> e7a0b2e3
     #[test]
     fn basic_imm() {
         let blocks =
