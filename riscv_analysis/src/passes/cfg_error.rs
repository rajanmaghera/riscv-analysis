--- conflicted
+++ resolved
@@ -66,16 +66,11 @@
             CfgError::NoLabelForReturn(_) => {
                 write!(f, "No label for return")
             }
-<<<<<<< HEAD
-            CFGError::UnexpectedError => write!(f, "Unexpected error"),
-            CFGError::AssertionError => write!(f, "Assertion error"),
-            CFGError::OverlappingFunctions(_, labels) => {
+            CfGError::UnexpectedError => write!(f, "Unexpected error"),
+            CfgError::AssertionError => write!(f, "Assertion error"),
+            CfgError::OverlappingFunctions(_, labels) => {
                 write!(f, "Instruction in multiple functions: {}", labels.as_str_list())
             }
-=======
-            CfgError::UnexpectedError => write!(f, "Unexpected error"),
-            CfgError::AssertionError => write!(f, "Assertion error"),
->>>>>>> 7681ddac
         }
     }
 }
@@ -83,22 +78,13 @@
 impl From<&CfgError> for WarningLevel {
     fn from(value: &CfgError) -> Self {
         match value {
-<<<<<<< HEAD
-            CFGError::LabelsNotDefined(_)
-            | CFGError::DuplicateLabel(_)
-            | CFGError::MultipleLabelsForReturn(_, _)
-            | CFGError::NoLabelForReturn(_)
-            | CFGError::UnexpectedError
-            | CFGError::OverlappingFunctions(_, _)
-            | CFGError::AssertionError => WarningLevel::Error,
-=======
             CfgError::LabelsNotDefined(_)
             | CfgError::DuplicateLabel(_)
             | CfgError::MultipleLabelsForReturn(_, _)
             | CfgError::NoLabelForReturn(_)
             | CfgError::UnexpectedError
+            | CfgError::OverlappingFunctions(_, _)
             | CfgError::AssertionError => WarningLevel::Error,
->>>>>>> 7681ddac
         }
     }
 }
@@ -106,13 +92,9 @@
 impl DiagnosticLocation for CfgError {
     fn file(&self) -> uuid::Uuid {
         match self {
-<<<<<<< HEAD
-            CFGError::MultipleLabelsForReturn(node, _)
-                | CFGError::NoLabelForReturn(node)
-                | CFGError::OverlappingFunctions(node, _)=> {
-=======
-            CfgError::MultipleLabelsForReturn(node, _) | CfgError::NoLabelForReturn(node) => {
->>>>>>> 7681ddac
+            CfgError::MultipleLabelsForReturn(node, _)
+                | CfgError::NoLabelForReturn(node)
+                | CfgError::OverlappingFunctions(node, _) => {
                 node.file()
             }
             CfgError::LabelsNotDefined(labels) => labels.iter().next().unwrap().file(),
@@ -123,13 +105,9 @@
 
     fn range(&self) -> crate::parser::Range {
         match self {
-<<<<<<< HEAD
-            CFGError::MultipleLabelsForReturn(node, _)
-                | CFGError::NoLabelForReturn(node)
-                | CFGError::OverlappingFunctions(node, _) => {
-=======
-            CfgError::MultipleLabelsForReturn(node, _) | CfgError::NoLabelForReturn(node) => {
->>>>>>> 7681ddac
+            CfgError::MultipleLabelsForReturn(node, _)
+                | CfgError::NoLabelForReturn(node)
+                | CfgError::OverlappingFunctions(node, _) => {
                 node.range()
             }
             CfgError::LabelsNotDefined(labels) => labels.iter().next().unwrap().range(),
@@ -181,10 +159,9 @@
                 A label is considered a function if it has been called by a [jal] instruction. This code might also be\
                 missing from your file or imports.
                 ".to_string(),
-<<<<<<< HEAD
-            CFGError::UnexpectedError => "An unexpected error occurred. Please file a bug.".to_string(),
-            CFGError::AssertionError => "An unexpected assertion error occurred. Please file a bug.".to_string(),
-            CFGError::OverlappingFunctions(_, labels) => format!(
+            CfgError::UnexpectedError => "An unexpected error occurred. Please file a bug.".to_string(),
+            CfgError::AssertionError => "An unexpected assertion error occurred. Please file a bug.".to_string(),
+            CfgError::OverlappingFunctions(_, labels) => format!(
                 // FIXME: Make a better description
                 "This instruction is located in more than one function: {}.\n\n\
                  This can occur when there is function call to the middle of a function, or if two (or more) \
@@ -192,10 +169,6 @@
                 // "An instruction is in the code has many function headers: {}",
                 labels.as_str_list()
             ),
-=======
-            CfgError::UnexpectedError => "An unexpected error occurred. Please file a bug.".to_string(),
-            CfgError::AssertionError => "An unexpected assertion error occurred. Please file a bug.".to_string(),
->>>>>>> 7681ddac
         }
     }
 }