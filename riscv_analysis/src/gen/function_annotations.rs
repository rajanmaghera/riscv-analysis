--- conflicted
+++ resolved
@@ -5,16 +5,9 @@
 };
 
 use crate::{
-<<<<<<< HEAD
-    cfg::{CFGNode, Cfg, Function},
+    cfg::{CfgNode, Cfg, Function},
     parser::{Info, JumpLinkType, LabelString, ParserNode, Register, With},
-    passes::{CFGError, DiagnosticLocation, GenerationPass},
-=======
-    cfg::{Cfg, Function},
-    parser::Register,
-    parser::{Info, JumpLinkType, LabelString, ParserNode, With},
     passes::{CfgError, DiagnosticLocation, GenerationPass},
->>>>>>> 7681ddac
 };
 
 struct MarkData {
@@ -117,7 +110,6 @@
         // --------------------
         // Graph traversal to find functions
 
-<<<<<<< HEAD
         for entry in &*cfg {
             // Skip all nodes that are not entry points
             if !entry.node().is_function_entry() {
@@ -149,124 +141,6 @@
                     func.set_exit(data.returns);
                 },
                 Err(e) => { return Err(e); }
-=======
-        for node in &*cfg {
-            if node.node().is_return() {
-                // Walk backwards from return label to find function starts
-                let mut walked = Vec::new();
-                let mut queue = vec![Rc::clone(&node)];
-                let mut found = Vec::new();
-                let mut defs = HashSet::new();
-
-                // For all items in the queue
-                'inner: while let Some(n) = queue.pop() {
-                    walked.push(Rc::clone(&n));
-                    if let Some(def) = n.node().stores_to() {
-                        defs.insert(def.data);
-                    }
-
-                    // If we reach the program entry, there's an issue
-                    if n.node().is_program_entry() {
-                        return Err(Box::new(CfgError::NoLabelForReturn(node.node())));
-                    }
-
-                    // If we find a function entry, we're done
-                    if n.node().is_function_entry() {
-                        found.push(Rc::clone(&n));
-                        continue 'inner;
-                    }
-
-                    // Otherwise, add all previous nodes to the queue
-                    for prev in &*n.prevs() {
-                        if !walked.contains(prev) {
-                            queue.push(Rc::clone(prev));
-                        }
-                    }
-                }
-
-                // If we found multiple function entries, we have a problem
-                if found.len() > 1 {
-                    return Err(Box::new(CfgError::MultipleLabelsForReturn(
-                        node.node(),
-                        found.iter().flat_map(|x| x.labels.clone()).collect(),
-                    )));
-                }
-
-                // Otherwise, we found a function and all its nodes
-                if let Some(entry_node) = found.first() {
-                    // Add the function to the map
-                    let func = Rc::new(Function::new(
-                        walked,
-                        Rc::clone(entry_node),
-                        Rc::clone(&node),
-                        defs,
-                    ));
-
-                    // The label function map can have multiple entries corresponding to the single
-                    // function, because that function has multiple labels. That makes this a bit
-                    // messy because we want to ensure that every case is covered.
-                    let mut exists = None;
-                    'inn: for label in entry_node.labels() {
-                        if let Some(existing_func) = label_function_map.get(&label) {
-                            // Since we already have a "return" for this function,
-                            // we will convert the new return to an unconditional jump
-                            // to the existing return
-                            exists = Some(existing_func);
-                            break 'inn;
-                        }
-                    }
-
-                    if let Some(existing_func) = exists {
-                        // Convert the return node to an unconditional jump
-
-                        // Get the return node, which will become an unconditional jump
-                        let return_node = Rc::clone(&node);
-
-                        // Get the existing return node -- will stay the same
-                        let existing_return_node = Rc::clone(&existing_func.exit);
-
-                        // Clear nexts of return node, and add existing return
-                        // TODO convert next/prev setting to function to enforce
-                        // At this point, the nexts of the return nodes should be all empty
-                        // TODO assert that the nexts for both don't exist
-                        return_node.clear_nexts();
-                        return_node.insert_next(Rc::clone(&existing_return_node));
-
-                        // Set return node's prev to original return node
-                        existing_return_node.insert_prev(Rc::clone(&return_node));
-
-                        // Convert node to jump
-                        let inf = Info {
-                            token: crate::parser::Token::Symbol("return".to_string()),
-                            pos: return_node.node().range().clone(),
-                            file: return_node.node().file(),
-                        };
-
-                        let inst = With::new(JumpLinkType::Jal, inf.clone());
-                        let rd = With::new(Register::X0, inf.clone());
-                        let name = With::new(LabelString("__return__".to_string()), inf.clone());
-                        let new_node = ParserNode::new_jump_link(
-                            inst,
-                            rd,
-                            name,
-                            existing_return_node.node().token(),
-                        );
-                        return_node.set_node(new_node);
-                    } else {
-                        for label in entry_node.labels() {
-                            label_function_map.insert(label.clone(), Rc::clone(&func));
-                        }
-                    }
-
-                    // Add the function to the nodes
-                    for func_node in &func.nodes {
-                        func_node.set_function(Rc::clone(&func));
-                    }
-                } else {
-                    // If we found no function entries, we have a problem
-                    return Err(Box::new(CfgError::NoLabelForReturn(node.node())));
-                }
->>>>>>> 7681ddac
             }
         }
 
