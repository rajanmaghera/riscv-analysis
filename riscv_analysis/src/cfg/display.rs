use std::{
    collections::{HashMap, HashSet},
    fmt::Display,
};

use itertools::Itertools;

<<<<<<< HEAD
use crate::parser::{Label, LabelString};

use super::{CFGNode, Cfg};
=======
use super::{Cfg, CfgNode};
>>>>>>> 7681ddac

pub trait SetListString {
    fn str(&self) -> String;
}

impl<T, S> SetListString for HashSet<T, S>
where
    T: Display,
    S: std::hash::BuildHasher,
{
    fn str(&self) -> String {
        self.iter()
            .map(std::string::ToString::to_string)
            .sorted()
            .collect::<Vec<_>>()
            .join(", ")
    }
}

impl<T, U, S> SetListString for HashMap<T, U, S>
where
    T: Display,
    U: Display,
    S: std::hash::BuildHasher,
{
    fn str(&self) -> String {
        self.iter()
            .map(|(k, v)| format!("[{k}: {v}]"))
            .sorted()
            .collect::<Vec<_>>()
            .join(", ")
    }
}

impl Display for CfgNode {
    fn fmt(&self, f: &mut std::fmt::Formatter<'_>) -> std::fmt::Result {
        let fn_label = match self.functions().len() {
            0 => "N/A".to_string(),
            _ => self.functions()
                     .iter()
                     .map(|f| f.name().0)
                     .collect::<Vec<String>>()
                     .join(" | "),
        };

        f.write_fmt(format_args!("{}\n", self.node()))?;
        f.write_fmt(format_args!("  | LIVI | {}\n", self.live_in().str()))?;
        f.write_fmt(format_args!("  | LIVO | {}\n", self.live_out().str()))?;
        f.write_fmt(format_args!("  | VALO | {}\n", self.reg_values_out().str()))?;
        f.write_fmt(format_args!(
            "  | STCK | {}\n",
            self.stack_values_out().str()
        ))?;
        f.write_fmt(format_args!("  | UDEF | {}\n", self.u_def().str()))?;
        f.write_fmt(format_args!("  | NEXT | {}\n", self.nexts().len()))?;
        f.write_fmt(format_args!("  | FN   | {}\n", fn_label))?;

        Ok(())
    }
}

impl Display for Cfg {
    fn fmt(&self, f: &mut std::fmt::Formatter<'_>) -> std::fmt::Result {
        for node in &self.nodes {
            f.write_fmt(format_args!("{node}\n"))?;
        }
        Ok(())
    }
}<|MERGE_RESOLUTION|>--- conflicted
+++ resolved
@@ -5,13 +5,9 @@
 
 use itertools::Itertools;
 
-<<<<<<< HEAD
 use crate::parser::{Label, LabelString};
 
-use super::{CFGNode, Cfg};
-=======
-use super::{Cfg, CfgNode};
->>>>>>> 7681ddac
+use super::{CfgNode, Cfg};
 
 pub trait SetListString {
     fn str(&self) -> String;
